--- conflicted
+++ resolved
@@ -36,17 +36,13 @@
 import org.apache.flink.types.RowKind;
 import org.apache.flink.util.InstantiationUtil;
 
-<<<<<<< HEAD
-import java.util.ArrayList;
-=======
-import io.debezium.util.Strings;
+import org.apache.flink.calcite.shaded.com.google.common.base.Strings;
 import net.sf.jsqlparser.parser.CCJSqlParserUtil;
 import net.sf.jsqlparser.statement.Statement;
 import net.sf.jsqlparser.statement.alter.Alter;
 import net.sf.jsqlparser.statement.truncate.Truncate;
 
 import java.util.HashMap;
->>>>>>> f6b633d4
 import java.util.List;
 import java.util.Map;
 
@@ -93,12 +89,7 @@
     }
 
     @Override
-<<<<<<< HEAD
     public synchronized void invoke(T value, Context context) throws Exception {
-=======
-    @SuppressWarnings("unchecked")
-    public void invoke(T value, Context context) throws Exception {
->>>>>>> f6b633d4
         long start = System.nanoTime();
         if (DorisSinkSemantic.EXACTLY_ONCE.equals(sinkOptions.getSemantic())) {
             // flush the batch saved at last checkpoint state first    
