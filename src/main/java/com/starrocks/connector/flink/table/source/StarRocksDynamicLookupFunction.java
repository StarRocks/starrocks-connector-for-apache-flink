--- conflicted
+++ resolved
@@ -23,10 +23,6 @@
 import com.starrocks.connector.flink.dialect.MySqlDialect;
 import com.starrocks.connector.flink.statement.FieldNamedPreparedStatement;
 import com.starrocks.connector.flink.tools.EnvUtils;
-<<<<<<< HEAD
-import java.io.IOException;
-=======
->>>>>>> 6fd5d902
 import java.sql.Connection;
 import java.sql.ResultSet;
 import java.sql.SQLException;
@@ -50,15 +46,8 @@
 
     private static final Logger LOG = LoggerFactory.getLogger(StarRocksDynamicLookupFunction.class);
 
-<<<<<<< HEAD
-    private final StarRocksSourceOptions sourceOptions;
     private final int maxRetryTimes;
 
-    // cache for lookup data
-=======
-    private final int maxRetryTimes;
-
->>>>>>> 6fd5d902
     private final String[] keyNames;
 
     private final String query;
@@ -77,10 +66,6 @@
         String[] keyNames,
         RowType rowType
     ) {
-<<<<<<< HEAD
-        this.sourceOptions = sourceOptions;
-=======
->>>>>>> 6fd5d902
 
         this.maxRetryTimes = sourceOptions.getLookupMaxRetries();
 
@@ -141,11 +126,7 @@
     }
 
     @Override
-<<<<<<< HEAD
-    public Collection<RowData> lookup(RowData keyRow) throws IOException {
-=======
     public Collection<RowData> lookup(RowData keyRow) {
->>>>>>> 6fd5d902
         for (int retry = 0; retry <= maxRetryTimes; retry++) {
             try {
                 statement = lookupKeyRowConverter.toExternal(keyRow, statement);
@@ -159,15 +140,9 @@
                     return rows;
                 }
             } catch (SQLException e) {
-<<<<<<< HEAD
-                LOG.error(String.format("JDBC executeBatch error, retry times = %d", retry), e);
-                if (retry >= maxRetryTimes) {
-                    throw new RuntimeException("Execution of JDBC statement failed.", e);
-=======
                 LOG.error(String.format("StarRocks executeBatch error, retry times = %d", retry), e);
                 if (retry >= maxRetryTimes) {
                     throw new RuntimeException("Execution of StarRocks statement failed.", e);
->>>>>>> 6fd5d902
                 }
 
                 try {
@@ -178,15 +153,9 @@
                     }
                 } catch (SQLException | ClassNotFoundException exception) {
                     LOG.error(
-<<<<<<< HEAD
-                        "JDBC connection is not valid, and reestablish connection failed",
-                        exception);
-                    throw new RuntimeException("Reestablish JDBC connection failed", exception);
-=======
                         "StarRocks connection is not valid, and reestablish connection failed",
                         exception);
                     throw new RuntimeException("Reestablish StarRocks connection failed", exception);
->>>>>>> 6fd5d902
                 }
 
                 try {
