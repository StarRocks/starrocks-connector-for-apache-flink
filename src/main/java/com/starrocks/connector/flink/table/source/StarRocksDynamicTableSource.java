/*
 * Licensed under the Apache License, Version 2.0 (the "License");
 * you may not use this file except in compliance with the License.
 * You may obtain a copy of the License at
 *
 *     http://www.apache.org/licenses/LICENSE-2.0
 *
 * Unless required by applicable law or agreed to in writing, software
 * distributed under the License is distributed on an "AS IS" BASIS,
 * WITHOUT WARRANTIES OR CONDITIONS OF ANY KIND, either express or implied.
 * See the License for the specific language governing permissions and
 * limitations under the License.
 */

package com.starrocks.connector.flink.table.source;

import com.starrocks.connector.flink.table.source.struct.PushDownHolder;
import com.starrocks.connector.flink.table.source.struct.SelectColumn;

import org.apache.flink.table.api.DataTypes;
import org.apache.flink.table.api.TableSchema;
import org.apache.flink.table.connector.ChangelogMode;
import org.apache.flink.table.connector.source.DynamicTableSource;
import org.apache.flink.table.connector.source.LookupTableSource;
import org.apache.flink.table.connector.source.ScanTableSource;
import org.apache.flink.table.connector.source.SourceFunctionProvider;
import org.apache.flink.table.connector.source.abilities.SupportsFilterPushDown;
import org.apache.flink.table.connector.source.abilities.SupportsLimitPushDown;
import org.apache.flink.table.connector.source.abilities.SupportsProjectionPushDown;
import org.apache.flink.table.connector.source.lookup.LookupFunctionProvider;
import org.apache.flink.table.connector.source.lookup.PartialCachingLookupProvider;
import org.apache.flink.table.connector.source.lookup.cache.LookupCache;
import org.apache.flink.table.expressions.ResolvedExpression;
import org.apache.flink.table.types.DataType;
import org.apache.flink.table.types.logical.RowType;
import org.apache.flink.util.Preconditions;

import javax.annotation.Nullable;
import java.util.ArrayList;
import java.util.Arrays;
import java.util.LinkedList;
import java.util.List;
import java.util.Optional;

public class StarRocksDynamicTableSource implements ScanTableSource, LookupTableSource,
    SupportsLimitPushDown, SupportsFilterPushDown, SupportsProjectionPushDown {

    private final TableSchema flinkSchema;
    private final StarRocksSourceOptions options;
    private final PushDownHolder pushDownHolder;

    @Nullable
    private final LookupCache cache;

<<<<<<< HEAD
    private DataType physicalRowDataType;
=======
    private final DataType physicalRowDataType;
>>>>>>> 6fd5d902

    public StarRocksDynamicTableSource(StarRocksSourceOptions options,
        TableSchema schema,
        PushDownHolder pushDownHolder,
        @Nullable LookupCache cache,
        DataType physicalRowDataType
    ) {
        this.options = options;
        this.flinkSchema = schema;
        this.pushDownHolder = pushDownHolder;
        this.cache = cache;
        this.physicalRowDataType = physicalRowDataType;
    }

    @Override
    public ChangelogMode getChangelogMode() {
        return ChangelogMode.insertOnly();
    }

    @Override
    public ScanRuntimeProvider getScanRuntimeProvider(ScanContext scanContext) {
        StarRocksDynamicSourceFunction sourceFunction = new StarRocksDynamicSourceFunction(
            options, flinkSchema,
            this.pushDownHolder.getFilter(),
            this.pushDownHolder.getLimit(),
            this.pushDownHolder.getSelectColumns(),
            this.pushDownHolder.getColumns(),
            this.pushDownHolder.getQueryType());
        return SourceFunctionProvider.of(sourceFunction, true);
    }

    @Override
    public LookupRuntimeProvider getLookupRuntimeProvider(LookupContext context) {
<<<<<<< HEAD
        // JDBC only support non-nested look up keys
=======
        // StarRocks only support non-nested look up keys
>>>>>>> 6fd5d902
        String[] keyNames = new String[context.getKeys().length];
        for (int i = 0; i < keyNames.length; i++) {
            int[] innerKeyArr = context.getKeys()[i];
            Preconditions.checkArgument(
<<<<<<< HEAD
                innerKeyArr.length == 1, "JDBC only support non-nested look up keys");
=======
                innerKeyArr.length == 1, "StarRocks only support non-nested look up keys");
>>>>>>> 6fd5d902
            keyNames[i] = DataType.getFieldNames(physicalRowDataType).get(innerKeyArr[0]);
        }
        final RowType rowType = (RowType) physicalRowDataType.getLogicalType();

        StarRocksDynamicLookupFunction lookupFunction =
            new StarRocksDynamicLookupFunction(
                options,
                DataType.getFieldNames(physicalRowDataType).toArray(new String[0]),
                DataType.getFieldDataTypes(physicalRowDataType).toArray(new DataType[0]),
                keyNames,
                rowType);
        if (cache != null) {
            return PartialCachingLookupProvider.of(lookupFunction, cache);
        } else {
            return LookupFunctionProvider.of(lookupFunction);
        }
    }

    @Override
    public DynamicTableSource copy() {
        return new StarRocksDynamicTableSource(this.options, this.flinkSchema, this.pushDownHolder,
            cache, physicalRowDataType);
    }

    @Override
    public String asSummaryString() {
        return "StarRocks Table Source";
    }

    @Override
    public boolean supportsNestedProjection() {
        return false;
    }

    @Override
    public void applyProjection(int[][] projectedFields) {
        // if columns = "*", this func will not be called, so 'selectColumns' will be null
        int[] curProjectedFields = Arrays.stream(projectedFields).mapToInt(value -> value[0])
            .toArray();
        if (curProjectedFields.length == 0) {
            this.pushDownHolder.setQueryType(StarRocksSourceQueryType.QueryCount);
            return;
        }
        this.pushDownHolder.setQueryType(StarRocksSourceQueryType.QuerySomeColumns);

        ArrayList<String> columnList = new ArrayList<>();
<<<<<<< HEAD
        ArrayList<SelectColumn> selectColumns = new ArrayList<SelectColumn>();
=======
        ArrayList<SelectColumn> selectColumns = new ArrayList<>();
>>>>>>> 6fd5d902
        for (int index : curProjectedFields) {
            String columnName = flinkSchema.getFieldName(index).get();
            columnList.add(columnName);
            selectColumns.add(new SelectColumn(columnName, index));
        }
        String columns = String.join(", ", columnList);
        this.pushDownHolder.setColumns(columns);
        this.pushDownHolder.setSelectColumns(
            selectColumns.toArray(new SelectColumn[selectColumns.size()]));
    }

    @Override
    public Result applyFilters(List<ResolvedExpression> filtersExpressions) {
        List<String> filters = new ArrayList<>();
        List<ResolvedExpression> ac = new LinkedList<>();
        List<ResolvedExpression> remain = new LinkedList<>();

        StarRocksExpressionExtractor extractor = new StarRocksExpressionExtractor();
        for (ResolvedExpression expression : filtersExpressions) {
            if (expression.getOutputDataType().equals(DataTypes.BOOLEAN())
                && expression.getChildren().size() == 0) {
                filters.add(expression.accept(extractor) + " = true");
                ac.add(expression);
                continue;
            }
            String str = expression.accept(extractor);
            remain.add(expression);
            if (str == null) {
                continue;
            }
            filters.add(str);
            ac.add(expression);
        }
        Optional<String> filter = Optional.of(String.join(" and ", filters));
        this.pushDownHolder.setFilter(filter.get());
        return Result.of(ac, remain);
    }

    @Override
    public void applyLimit(long limit) {
        this.pushDownHolder.setLimit(limit);
    }
}<|MERGE_RESOLUTION|>--- conflicted
+++ resolved
@@ -52,11 +52,7 @@
     @Nullable
     private final LookupCache cache;
 
-<<<<<<< HEAD
-    private DataType physicalRowDataType;
-=======
     private final DataType physicalRowDataType;
->>>>>>> 6fd5d902
 
     public StarRocksDynamicTableSource(StarRocksSourceOptions options,
         TableSchema schema,
@@ -90,20 +86,12 @@
 
     @Override
     public LookupRuntimeProvider getLookupRuntimeProvider(LookupContext context) {
-<<<<<<< HEAD
-        // JDBC only support non-nested look up keys
-=======
         // StarRocks only support non-nested look up keys
->>>>>>> 6fd5d902
         String[] keyNames = new String[context.getKeys().length];
         for (int i = 0; i < keyNames.length; i++) {
             int[] innerKeyArr = context.getKeys()[i];
             Preconditions.checkArgument(
-<<<<<<< HEAD
-                innerKeyArr.length == 1, "JDBC only support non-nested look up keys");
-=======
                 innerKeyArr.length == 1, "StarRocks only support non-nested look up keys");
->>>>>>> 6fd5d902
             keyNames[i] = DataType.getFieldNames(physicalRowDataType).get(innerKeyArr[0]);
         }
         final RowType rowType = (RowType) physicalRowDataType.getLogicalType();
@@ -150,11 +138,7 @@
         this.pushDownHolder.setQueryType(StarRocksSourceQueryType.QuerySomeColumns);
 
         ArrayList<String> columnList = new ArrayList<>();
-<<<<<<< HEAD
-        ArrayList<SelectColumn> selectColumns = new ArrayList<SelectColumn>();
-=======
         ArrayList<SelectColumn> selectColumns = new ArrayList<>();
->>>>>>> 6fd5d902
         for (int index : curProjectedFields) {
             String columnName = flinkSchema.getFieldName(index).get();
             columnList.add(columnName);
