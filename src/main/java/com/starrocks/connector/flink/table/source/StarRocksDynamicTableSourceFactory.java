--- conflicted
+++ resolved
@@ -108,12 +108,6 @@
         options.add(StarRocksSourceOptions.SCAN_MEM_LIMIT);
         options.add(StarRocksSourceOptions.SCAN_MAX_RETRIES);
         options.add(StarRocksSourceOptions.SCAN_BE_HOST_MAPPING_LIST);
-<<<<<<< HEAD
-        options.add(LOOKUP_CACHE_TTL_MS);
-        options.add(LOOKUP_CACHE_MAX_ROWS);
-        options.add(StarRocksSourceOptions.LOOKUP_MAX_RETRIES);
-=======
->>>>>>> 6fd5d902
         options.add(LookupOptions.CACHE_TYPE);
         options.add(LookupOptions.PARTIAL_CACHE_EXPIRE_AFTER_ACCESS);
         options.add(LookupOptions.PARTIAL_CACHE_EXPIRE_AFTER_WRITE);
